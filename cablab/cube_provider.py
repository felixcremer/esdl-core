import glob
import os.path
import time
from abc import ABCMeta, abstractmethod, abstractproperty
from datetime import datetime

import gridtools.resampling as gtr
import netCDF4
import numpy as np
from typing import Tuple, Dict, Any

from .cube_config import CubeConfig
from .util import Config, NetCDFDatasetCache, aggregate_images, temporal_weight


def _get_us_method(var_attributes):
    return gtr.__dict__['US_' + var_attributes.get('us_method', 'NEAREST')]


def _get_ds_method(var_attributes):
    return gtr.__dict__['DS_' + var_attributes.get('ds_method', 'MEAN')]


class CubeSourceProvider(metaclass=ABCMeta):
    """
    An abstract interface for objects representing data source providers for the data cube.
    Cube source providers are passed to the **Cube.update()** method.

    :param cube_config: Specifies the fixed layout and conventions used for the cube.
    :param name: The provider's registration name.
    """

    def __init__(self, cube_config: CubeConfig, name: str):
        if not cube_config:
            raise ValueError('cube_config expected')
        if not name:
            raise ValueError('name expected')
        self._name = name
        self._cube_config = cube_config

    @property
    def name(self) -> str:
        """ The provider's registration name. """
        return self._name

    @property
    def cube_config(self) -> CubeConfig:
        """ The data cube's configuration. """
        return self._cube_config

    @abstractmethod
    def prepare(self):
        """
        Called by a Cube instance's **update()** method before any other provider methods are called.
        Provider instances should prepare themselves w.r.t. the given cube configuration *cube_config*.
        """
        pass

    @abstractproperty
    def temporal_coverage(self) -> Tuple[datetime, datetime]:
        """
        Return the start and end time of the available source data.

        :return: A tuple of datetime.datetime instances (start_time, end_time).
        """
        return None

    @abstractproperty
    def spatial_coverage(self) -> Tuple[int, int, int, int]:
        """
        Return the spatial coverage as a rectangle represented by a tuple of integers (x, y, width, height) in the
        cube's image coordinates.

        :return: A tuple of integers (x, y, width, height) in the cube's image coordinates.
        """
        return None

    @abstractproperty
    def variable_descriptors(self) -> Dict[str, Dict[str, Any]]:
        """
        Return a dictionary which maps target(!) variable names to a dictionary of target(!) attribute values.
        The following attributes have a special meaning and shall or should be provided:

        * ``data_type``: A numpy data type. Mandatory attribute.
        * ``fill_value``: The value used for indicating missing grid cells. Mandatory attribute.
        * ``source_name``: the name of the variable in the source (files).
            Optional, defaults to the target variable's name.
        * ``scale_factor``: See CF conventions. Optional, defaults to one (``1.0``).
        * ``add_offset``: See CF conventions. Optional, defaults to zero (``0.0``).
        * ``units``: See CF conventions. Optional.
        * ``standard_name``: See CF conventions. Optional.
        * ``long_name``: See CF conventions. Optional.

        :return: dictionary of variable names to attribute dictionaries
        """
        return None

    @abstractmethod
    def compute_variable_images(self, period_start: datetime, period_end: datetime) -> Dict[str, np.ndarray]:
        """
        Return variable name to variable image mapping of all provided variables.
        Each image is a numpy array with the shape (height, width) derived from the **get_spatial_coverage()** method.

        The images must be computed (by aggregation or interpolation or copy) from the source data in the given
        time period *period_start* <= source_data_time < *period_end* and taking into account other data cube
        configuration settings.

        The method is called by a Cube instance's **update()** method for all possible time periods in the time
        range given by the **get_temporal_coverage()** method. The times given are adjusted w.r.t. the cube's
        reference time and temporal resolution.

        :param period_start: The period start time as a datetime.datetime instance
        :param period_end: The period end time as a datetime.datetime instance

        :return: A dictionary variable name --> image. Each image must be numpy array-like object of shape
                 (grid_height, grid_width) as given by the **CubeConfig**.
                 Return ``None`` if no such variables exists for the given target time range.
        """
        return None

    @abstractmethod
    def close(self):
        """
        Called by the cube's **update()** method after all images have been retrieved and the provider is no
        longer used.
        """
        pass


class BaseCubeSourceProvider(CubeSourceProvider, metaclass=ABCMeta):
    """
    A partial implementation of the **CubeSourceProvider** interface that computes its output image data
    using weighted averages. The weights are computed according to the overlap of source time ranges and a
    requested target time range.

    :param cube_config: Specifies the fixed layout and conventions used for the cube.
    :param name: The provider's registration name.
    """

    def __init__(self, cube_config: CubeConfig, name: str):
        super(BaseCubeSourceProvider, self).__init__(cube_config, name)
        self._source_time_ranges = None

    def prepare(self):
        """
        Calls **compute_source_time_ranges** and assigns the return value to the field **source_time_ranges**.
        """
        self._source_time_ranges = self.compute_source_time_ranges()

    @property
    def source_time_ranges(self):
        return self._source_time_ranges

    @property
    def spatial_coverage(self):
        """
        Return the spatial grid coverage given in the Cube's configuration (default).

        :return: A tuple of integers (x, y, width, height) in the cube's image coordinates.
        """
        return 0, 0, self.cube_config.grid_width, self.cube_config.grid_height

    @property
    def temporal_coverage(self) -> (datetime, datetime):
        """
        Return the temporal coverage derived from the value returned by **compute_source_time_ranges()**.
        """
        return self._source_time_ranges[0][0], self._source_time_ranges[-1][1]

    @abstractmethod
    def compute_source_time_ranges(self) -> list:
        """
        Return a sorted list of all time ranges of every source file.
        Items in this list must be 4-element tuples of the form
        (time_start: datetime, time_stop: datetime, file: str, time_index: int).
        The method is called from the **prepare()** method in order to pre-compute all available time ranges.
        This method must be implemented by derived classes.
        """
        return None

    def compute_variable_images(self, period_start: datetime, period_end: datetime):
        """
        For each source time range that has an overlap with the given target time range compute a weight
        according to the overlapping range. Pass these weights as source index to weight mapping
        to **compute_variable_images_from_sources(index_to_weight)** and return the result.

        :return: A dictionary variable name --> image. Each image must be numpy array-like object of shape
                 (grid_height, grid_width) as given by the **CubeConfig**.
                 Return ``None`` if no such variables exists for the given target time range.
        """

        source_time_ranges = self._source_time_ranges
        if len(source_time_ranges) == 0:
            return None

        index_to_weight = dict()
        for i in range(len(source_time_ranges)):
            source_start_time, source_end_time = source_time_ranges[i][0:2]
            weight = temporal_weight(source_start_time, source_end_time,
                                     period_start, period_end)
            if weight > 0.0:
                index_to_weight[i] = weight
        if not index_to_weight:
            return None

        self.log('computing images for time range %s to %s from %d source(s)...' % (period_start, period_end,
                                                                                    len(index_to_weight)))
        t1 = time.time()
        result = self.compute_variable_images_from_sources(index_to_weight)
        t2 = time.time()
        self.log('images computed for %s, took %f seconds' % (str(list(result.keys())), t2 - t1))

        return result

    @abstractmethod
    def compute_variable_images_from_sources(self, index_to_weight: Dict[int, float]):
        """
        Compute the target images for all variables from the sources with the given time indices to weights mapping.

        The time indices in *index_to_weight* are guaranteed to point into the time ranges list returned by
        **compute_source_time_ranges()**.

        The weight values in *index_to_weight* are float values computed from the overlap of source time ranges with
        a requested target time range.

        :param index_to_weight: A dictionary mapping time indexes --> weight values.
        :return: A dictionary variable name --> image. Each image must be numpy array-like object of shape
                 (grid_height, grid_width) as specified by the cube's layout configuration **CubeConfig**.
                 Return ``None`` if no such variables exists for the given target time range.
        """
        pass

    def log(self, message: str):
        """
        Log a *message*.

        :param message: The message to be logged.
        """
        print('%s: %s' % (self.name, message))

    def _get_file_and_time_index(self, var_index: int):
        """
        Return the file path and time dimension index as tuple.
        To be used by derived classes only.
        """
        return self._source_time_ranges[var_index][2:4]


<<<<<<< HEAD
class StaticNetCDFCubeSourceProvider(CubeSourceProvider):
=======
class BaseStaticCubeSourceProvider(CubeSourceProvider, metaclass=ABCMeta):
    """
    A CubeSourceProvider that
    * uses a NetCDF source dataset read from a given *dir_path*;
    * performs only spatial resampling.

    :param cube_config: Specifies the fixed layout and conventions used for the cube.
    :param name: The provider's registration name.
    """

    def __init__(self, cube_config: CubeConfig, name: str):
        super(BaseStaticCubeSourceProvider, self).__init__(cube_config, name)
        self._variable_images_computed = False

    def prepare(self):
        """Clear the flag that indicates that the static sources have been processed."""
        self._variable_images_computed = False

    @property
    def spatial_coverage(self):
        """
        Return the spatial grid coverage given in the Cube's configuration (default).

        :return: A tuple of integers (x, y, width, height) in the cube's image coordinates.
        """
        return 0, 0, self.cube_config.grid_width, self.cube_config.grid_height

    @property
    def temporal_coverage(self) -> (datetime, datetime):
        """
        Return the temporal coverage derived from the value returned by **compute_source_time_ranges()**.
        """
        return self.cube_config.start_time, self.cube_config.end_time

    def compute_variable_images(self, period_start: datetime, period_end: datetime) -> Dict[str, np.ndarray]:
        if self._variable_images_computed:
            return None

        dataset = self.open_dataset()
        try:
            var_descriptors = self.variable_descriptors
            target_var_images = dict()
            for var_name, var_attributes in var_descriptors.items():
                source_name = var_attributes.get('source_name', var_name)
                var_image = self.get_dataset_image(dataset, source_name)
                var_image = self.transform_source_image(var_image)
                var_image = gtr.resample_2d(var_image,
                                            self.cube_config.grid_width,
                                            self.cube_config.grid_height,
                                            ds_method=_get_ds_method(var_attributes),
                                            us_method=_get_us_method(var_attributes),
                                            fill_value=var_attributes.get('fill_value', np.nan))
                if var_image.shape[1] / var_image.shape[0] != 2.0:
                    print("Warning: wrong size ratio of image in '%s'. Expected 2, got %f" % (
                        self.get_dataset_file_path(dataset),
                        var_image.shape[1] / var_image.shape[0]))
                target_var_images[var_name] = var_image

        finally:
            self.close_dataset(dataset)

        self._variable_images_computed = True
        return target_var_images

    @abstractmethod
    def open_dataset(self) -> object:
        """
        Open the single dataset and return its representation.
        :return: a dataset object
        """

    @abstractmethod
    def close_dataset(self, dataset: object):
        """
        Close *dataset*.
        :param dataset: the dataset returned by :py:meth:`open_dataset`
        """

    @abstractmethod
    def get_dataset_file_path(self, dataset: object) -> str:
        """
        Get the file path for *dataset*.
        :param dataset: the dataset returned by :py:meth:`open_dataset`
        :return: a file path
        """

    @abstractmethod
    def get_dataset_image(self, dataset: object, name: str):
        """
        Get a 2D-image for *dataset* for the given variable *name*.
        :param dataset: the dataset returned by :py:meth:`open_dataset`.
        :param name: the variable name.
        :return: a 2D-image
        """

    def transform_source_image(self, source_image):
        """
        Does nothing but returning the source image. Override to implement transformations if needed.
        :param source_image: 2D image
        :return: *source_image*
        """
        return source_image

    def close(self):
        """Does nothing. Override to implement any required close operation."""
        pass


class NetCDFStaticCubeSourceProvider(BaseStaticCubeSourceProvider, metaclass=ABCMeta):
    """
    A CubeSourceProvider that
    * Uses a NetCDF source dataset read from a given **dir_path**
    * Performs only spatial resampling

    :param cube_config: Specifies the fixed layout and conventions used for the cube.
    :param name: The provider's registration name.
    :param dir_path: Source directory to read the single file from. If relative path,
           it will be resolved against the **cube_sources_root** path of the
           global CAB-LAB configuration (**cablab.util.Config.instance()**).
    """

    def __init__(self, cube_config: CubeConfig, name: str, dir_path: str):
        super(NetCDFStaticCubeSourceProvider, self).__init__(cube_config, name)
        if dir_path is None:
            raise ValueError('dir_path expected')
        if not os.path.isabs(dir_path):
            self._dir_path = Config.instance().get_cube_source_path(dir_path)
        else:
            self._dir_path = dir_path

    @property
    def dir_path(self):
        return self._dir_path

    def open_dataset(self):
        file_paths = glob.glob(os.path.join(self._dir_path, '*.nc'))
        if not file_paths:
            raise ValueError('No *.nc file found in %s' % self._dir_path)
        file = file_paths[0]
        return netCDF4.Dataset(file)

    def close_dataset(self, dataset):
        dataset.close()

    def get_dataset_file_path(self, dataset):
        return dataset.filepath

    def get_dataset_image(self, dataset, var_name):
        variable = dataset.variables[var_name]
        if len(variable.shape) == 3:
            var_image = variable[0, :, :]
        elif len(variable.shape) == 2:
            var_image = variable[:, :]
        else:
            raise ValueError("unexpected shape for variable '%s'" % var_name)
        return var_image


class NetCDFCubeSourceProvider(BaseCubeSourceProvider, metaclass=ABCMeta):
>>>>>>> 2681b8b5
    """
    A CubeSourceProvider that
    * Uses a NetCDF source dataset read from a given **dir_path**
    * Performs only spatial resampling

    :param cube_config: Specifies the fixed layout and conventions used for the cube.
    :param name: The provider's registration name.
    :param dir_path: Source directory to read the single file from. If relative path,
           it will be resolved against the **cube_sources_root** path of the
           global CAB-LAB configuration (**cablab.util.Config.instance()**).
    :param resampling_order: The order in which resampling is performed. One of 'time_first', 'space_first'.
    """

<<<<<<< HEAD
    def __init__(self, cube_config: CubeConfig, name: str, dir_path: str):
        super(StaticNetCDFCubeSourceProvider, self).__init__(cube_config, name)
=======
    def __init__(self, cube_config: CubeConfig, name: str, dir_path: str, resampling_order: str):
        super(NetCDFCubeSourceProvider, self).__init__(cube_config, name)

>>>>>>> 2681b8b5
        if dir_path is None:
            raise ValueError('dir_path expected')

        valid_resampling_order = ('time_first', 'space_first')
        if resampling_order is None:
            resampling_order = valid_resampling_order[0]
        if resampling_order not in valid_resampling_order:
            raise ValueError('resampling_order must be one of %s' % str(valid_resampling_order))

        if not os.path.isabs(dir_path):
            self._dir_path = Config.instance().get_cube_source_path(dir_path)
        else:
            self._dir_path = dir_path
        self._resampling_order = resampling_order
        self._dataset_cache = NetCDFDatasetCache(name)
        self._old_indices = None

    @property
    def dir_path(self):
        return self._dir_path

    @property
    def dataset_cache(self):
        return self._dataset_cache

    def compute_variable_images_from_sources(self, index_to_weight):

        new_indices = self.close_unused_open_files(index_to_weight)

        var_descriptors = self.variable_descriptors
        target_var_images = dict()
        for var_name, var_attributes in var_descriptors.items():
            source_var_images = [None] * len(new_indices)
            source_weights = [None] * len(new_indices)
            var_image_index = 0
            for i in new_indices:
                file, time_index = self._get_file_and_time_index(i)
                source_name = var_attributes.get('source_name', var_name)
                variable = self._dataset_cache.get_dataset(file).variables[source_name]
                if len(variable.shape) == 3:
                    var_image = variable[time_index, :, :]
                elif len(variable.shape) == 2:
                    var_image = variable[:, :]
                else:
                    raise ValueError("unexpected shape for variable '%s'" % var_name)
                var_image = self.transform_source_image(var_image)
                if self._resampling_order == 'space_first':
                    var_image = gtr.resample_2d(var_image,
                                                self.cube_config.grid_width,
                                                self.cube_config.grid_height,
                                                ds_method=_get_ds_method(var_attributes),
                                                us_method=_get_us_method(var_attributes),
                                                fill_value=var_attributes.get('fill_value', np.nan))
                if var_image.shape[1] / var_image.shape[0] != 2.0:
                    print("Warning: wrong size ratio of image in '%s'. Expected 2, got %f" % (
                        file, var_image.shape[1] / var_image.shape[0]))
                source_var_images[var_image_index] = var_image
                source_weights[var_image_index] = index_to_weight[i]
                var_image_index += 1
            if len(new_indices) > 1:
                # Temporal aggregation
                var_image = aggregate_images(source_var_images, weights=source_weights)
            else:
                # Temporal aggregation not required
                var_image = source_var_images[0]
            # Spatial resampling
            if self._resampling_order == 'time_first':
                var_image = gtr.resample_2d(var_image,
                                            self.cube_config.grid_width,
                                            self.cube_config.grid_height,
                                            ds_method=_get_ds_method(var_attributes),
                                            us_method=_get_us_method(var_attributes),
                                            fill_value=var_attributes.get('fill_value', np.nan))
            target_var_images[var_name] = var_image

        return target_var_images

<<<<<<< HEAD
    def _get_us_method(self, var_attributes):
        return gtr.__dict__['US_' + var_attributes.get('us_method', 'NEAREST')]

    def _get_ds_method(self, var_attributes):
        return gtr.__dict__['DS_' + var_attributes.get('ds_method', 'MEAN')]

    # TODO (forman, 20160512): move one class up and let it return a modified index_to_weight,
    # call in compute_variable_images()

    def transform_source_image(self, source_image):
        """
        Returns the source image. Override to implement transformations if needed.
        :param source_image: 2D image
        :return: source_image
        """
        return source_image

    def close_unused_open_files(self, index_to_weight):
        """
        Close all datasets that wont be used anymore w.r.t. the given **index_to_weight** dictionary passed to the
        **compute_variable_images_from_sources()** method.

        :param index_to_weight: A dictionary mapping time indexes --> weight values.
        :return: set of time indexes into currently active files w.r.t. the given **index_to_weight** parameter.
        """
        new_indices = set(index_to_weight.keys())
        if self._old_indices:
            unused_indices = self._old_indices - new_indices
            for i in unused_indices:
                file, _ = self._get_file_and_time_index(i)
                self._dataset_cache.close_dataset(file)
        self._old_indices = new_indices
        return new_indices

    def close(self):
        self._dataset_cache.close_all_datasets()


class NetCDFCubeSourceProvider(BaseCubeSourceProvider):
    """
    A BaseCubeSourceProvider that
    * Uses NetCDF source datasets read from a given **dir_path**
    * Performs temporal aggregation first and then spatial resampling

    :param cube_config: Specifies the fixed layout and conventions used for the cube.
    :param name: The provider's registration name.
    :param dir_path: Source directory to read the files from. If relative path,
           it will be resolved against the **cube_sources_root** path of the
           global CAB-LAB configuration (**cablab.util.Config.instance()**).
    :param resampling_order: The order in which resampling is performed. One of 'time_first', 'space_first'.
    """

    def __init__(self, cube_config: CubeConfig, name: str, dir_path: str, resampling_order: str):
        super(NetCDFCubeSourceProvider, self).__init__(cube_config, name)
        if dir_path is None:
            raise ValueError('dir_path expected')
        if not os.path.isabs(dir_path):
            self._dir_path = Config.instance().get_cube_source_path(dir_path)
        else:
            self._dir_path = dir_path
        valid_resampling_order = ('time_first', 'space_first')
        if resampling_order is None:
            resampling_order = valid_resampling_order[0]
        if resampling_order not in valid_resampling_order:
            raise ValueError('resampling_order must be one of %s' % str(valid_resampling_order))
        self._resampling_order = resampling_order
        self._dataset_cache = NetCDFDatasetCache(name)
        self._old_indices = None

    @property
    def name(self):
        return self._dir_path

    @property
    def dir_path(self):
        return self._dir_path

    @property
    def dataset_cache(self):
        return self._dataset_cache

    def compute_variable_images_from_sources(self, index_to_weight):

        new_indices = self.close_unused_open_files(index_to_weight)

        var_descriptors = self.variable_descriptors
        target_var_images = dict()
        for var_name, var_attributes in var_descriptors.items():
            source_var_images = [None] * len(new_indices)
            source_weights = [None] * len(new_indices)
            var_image_index = 0
            for i in new_indices:
                file, time_index = self._get_file_and_time_index(i)
                variable = self._dataset_cache.get_dataset(file).variables[var_attributes.get('source_name', var_name)]
                if len(variable.shape) == 3:
                    var_image = variable[time_index, :, :]
                elif len(variable.shape) == 2:
                    var_image = variable[:, :]
                else:
                    raise TypeError("unexpected shape for variable '%s'" % var_name)
                var_image = self.transform_source_image(var_image)
                if self._resampling_order == 'space_first':
                    var_image = gtr.resample_2d(var_image,
                                                self.cube_config.grid_width,
                                                self.cube_config.grid_height,
                                                ds_method=self._get_ds_method(var_attributes),
                                                us_method=self._get_us_method(var_attributes),
                                                fill_value=var_attributes.get('fill_value', np.nan))
                if var_image.shape[1] / var_image.shape[0] != 2.0:
                    print("Warning: wrong size ratio of image in '%s'. Expected 2, got %f" % (
                        file, var_image.shape[1] / var_image.shape[0]))
                source_var_images[var_image_index] = var_image
                source_weights[var_image_index] = index_to_weight[i]
                var_image_index += 1
            if len(new_indices) > 1:
                # Temporal aggregation
                var_image = aggregate_images(source_var_images, weights=source_weights)
            else:
                # Temporal aggregation not required
                var_image = source_var_images[0]
            # Spatial resampling
            if self._resampling_order == 'time_first':
                var_image = gtr.resample_2d(var_image,
                                            self.cube_config.grid_width,
                                            self.cube_config.grid_height,
                                            ds_method=self._get_ds_method(var_attributes),
                                            us_method=self._get_us_method(var_attributes),
                                            fill_value=var_attributes.get('fill_value', np.nan))
            target_var_images[var_name] = var_image

        return target_var_images

    def _get_us_method(self, var_attributes):
        return gtr.__dict__['US_' + var_attributes.get('us_method', 'NEAREST')]

    def _get_ds_method(self, var_attributes):
        return gtr.__dict__['DS_' + var_attributes.get('ds_method', 'MEAN')]

    # todo (nf 20160512) - move one class up and let it return a modified index_to_weight,
    # call in compute_variable_images()

=======
>>>>>>> 2681b8b5
    def transform_source_image(self, source_image):
        """
        Returns the source image. Override to implement transformations if needed.
        :param source_image: 2D image
        :return: source_image
        """
        return source_image

    def close_unused_open_files(self, index_to_weight):
        """
        Close all datasets that wont be used anymore w.r.t. the given **index_to_weight** dictionary passed to the
        **compute_variable_images_from_sources()** method.

        :param index_to_weight: A dictionary mapping time indexes --> weight values.
        :return: set of time indexes into currently active files w.r.t. the given **index_to_weight** parameter.
        """
        new_indices = set(index_to_weight.keys())
        if self._old_indices:
            unused_indices = self._old_indices - new_indices
            for i in unused_indices:
                file, _ = self._get_file_and_time_index(i)
                self._dataset_cache.close_dataset(file)
        self._old_indices = new_indices
        return new_indices

    def close(self):
        self._dataset_cache.close_all_datasets()


class TestCubeSourceProvider(CubeSourceProvider):
    """
    CubeSourceProvider implementation used for testing cube generation without any source files.

    The following usage generates a cube with two variables ``test_1`` and ``test_2``:
        cube-gen -c ./myconf.py ./mycube test:var=test_1 test:var=test_2

    :param cube_config: Specifies the fixed layout and conventions used for the cube.
    :param name: The provider's registration name. Defaults to ``"test"``.
    :param var: Name of a (float32) variable which will be filled with random numbers.
    """

    def __init__(self, cube_config: CubeConfig, name: str = 'test', var: str = 'test'):
        super(TestCubeSourceProvider, self).__init__(cube_config, name)
        self._variable_name = var
        self._value = 0.0

    def prepare(self):
        pass

    @property
    def temporal_coverage(self):
        return self.cube_config.start_time, self.cube_config.end_time

    @property
    def spatial_coverage(self):
        return 0, 0, self.cube_config.grid_width, self.cube_config.grid_height

    @property
    def variable_descriptors(self):
        return {
            self._variable_name: {
                'data_type': np.float32,
                'fill_value': np.nan,
                'scale_factor': 1.0,
                'add_offset': 0.0,
            }
        }

    def compute_variable_images(self, period_start, period_end):
        self._value += 0.1
        image_width = self.cube_config.grid_width
        image_height = self.cube_config.grid_height
        image_shape = (image_height, image_width)
        return {
            self._variable_name: np.full(image_shape, self._value, dtype=np.float32)
        }

    def close(self):
        pass<|MERGE_RESOLUTION|>--- conflicted
+++ resolved
@@ -246,9 +246,6 @@
         return self._source_time_ranges[var_index][2:4]
 
 
-<<<<<<< HEAD
-class StaticNetCDFCubeSourceProvider(CubeSourceProvider):
-=======
 class BaseStaticCubeSourceProvider(CubeSourceProvider, metaclass=ABCMeta):
     """
     A CubeSourceProvider that
@@ -408,28 +405,22 @@
 
 
 class NetCDFCubeSourceProvider(BaseCubeSourceProvider, metaclass=ABCMeta):
->>>>>>> 2681b8b5
-    """
-    A CubeSourceProvider that
-    * Uses a NetCDF source dataset read from a given **dir_path**
-    * Performs only spatial resampling
+    """
+    A BaseCubeSourceProvider that
+    * Uses NetCDF source datasets read from a given **dir_path**
+    * Performs temporal aggregation first and then spatial resampling
 
     :param cube_config: Specifies the fixed layout and conventions used for the cube.
     :param name: The provider's registration name.
-    :param dir_path: Source directory to read the single file from. If relative path,
+    :param dir_path: Source directory to read the files from. If relative path,
            it will be resolved against the **cube_sources_root** path of the
            global CAB-LAB configuration (**cablab.util.Config.instance()**).
     :param resampling_order: The order in which resampling is performed. One of 'time_first', 'space_first'.
     """
 
-<<<<<<< HEAD
-    def __init__(self, cube_config: CubeConfig, name: str, dir_path: str):
-        super(StaticNetCDFCubeSourceProvider, self).__init__(cube_config, name)
-=======
     def __init__(self, cube_config: CubeConfig, name: str, dir_path: str, resampling_order: str):
         super(NetCDFCubeSourceProvider, self).__init__(cube_config, name)
 
->>>>>>> 2681b8b5
         if dir_path is None:
             raise ValueError('dir_path expected')
 
@@ -507,150 +498,6 @@
 
         return target_var_images
 
-<<<<<<< HEAD
-    def _get_us_method(self, var_attributes):
-        return gtr.__dict__['US_' + var_attributes.get('us_method', 'NEAREST')]
-
-    def _get_ds_method(self, var_attributes):
-        return gtr.__dict__['DS_' + var_attributes.get('ds_method', 'MEAN')]
-
-    # TODO (forman, 20160512): move one class up and let it return a modified index_to_weight,
-    # call in compute_variable_images()
-
-    def transform_source_image(self, source_image):
-        """
-        Returns the source image. Override to implement transformations if needed.
-        :param source_image: 2D image
-        :return: source_image
-        """
-        return source_image
-
-    def close_unused_open_files(self, index_to_weight):
-        """
-        Close all datasets that wont be used anymore w.r.t. the given **index_to_weight** dictionary passed to the
-        **compute_variable_images_from_sources()** method.
-
-        :param index_to_weight: A dictionary mapping time indexes --> weight values.
-        :return: set of time indexes into currently active files w.r.t. the given **index_to_weight** parameter.
-        """
-        new_indices = set(index_to_weight.keys())
-        if self._old_indices:
-            unused_indices = self._old_indices - new_indices
-            for i in unused_indices:
-                file, _ = self._get_file_and_time_index(i)
-                self._dataset_cache.close_dataset(file)
-        self._old_indices = new_indices
-        return new_indices
-
-    def close(self):
-        self._dataset_cache.close_all_datasets()
-
-
-class NetCDFCubeSourceProvider(BaseCubeSourceProvider):
-    """
-    A BaseCubeSourceProvider that
-    * Uses NetCDF source datasets read from a given **dir_path**
-    * Performs temporal aggregation first and then spatial resampling
-
-    :param cube_config: Specifies the fixed layout and conventions used for the cube.
-    :param name: The provider's registration name.
-    :param dir_path: Source directory to read the files from. If relative path,
-           it will be resolved against the **cube_sources_root** path of the
-           global CAB-LAB configuration (**cablab.util.Config.instance()**).
-    :param resampling_order: The order in which resampling is performed. One of 'time_first', 'space_first'.
-    """
-
-    def __init__(self, cube_config: CubeConfig, name: str, dir_path: str, resampling_order: str):
-        super(NetCDFCubeSourceProvider, self).__init__(cube_config, name)
-        if dir_path is None:
-            raise ValueError('dir_path expected')
-        if not os.path.isabs(dir_path):
-            self._dir_path = Config.instance().get_cube_source_path(dir_path)
-        else:
-            self._dir_path = dir_path
-        valid_resampling_order = ('time_first', 'space_first')
-        if resampling_order is None:
-            resampling_order = valid_resampling_order[0]
-        if resampling_order not in valid_resampling_order:
-            raise ValueError('resampling_order must be one of %s' % str(valid_resampling_order))
-        self._resampling_order = resampling_order
-        self._dataset_cache = NetCDFDatasetCache(name)
-        self._old_indices = None
-
-    @property
-    def name(self):
-        return self._dir_path
-
-    @property
-    def dir_path(self):
-        return self._dir_path
-
-    @property
-    def dataset_cache(self):
-        return self._dataset_cache
-
-    def compute_variable_images_from_sources(self, index_to_weight):
-
-        new_indices = self.close_unused_open_files(index_to_weight)
-
-        var_descriptors = self.variable_descriptors
-        target_var_images = dict()
-        for var_name, var_attributes in var_descriptors.items():
-            source_var_images = [None] * len(new_indices)
-            source_weights = [None] * len(new_indices)
-            var_image_index = 0
-            for i in new_indices:
-                file, time_index = self._get_file_and_time_index(i)
-                variable = self._dataset_cache.get_dataset(file).variables[var_attributes.get('source_name', var_name)]
-                if len(variable.shape) == 3:
-                    var_image = variable[time_index, :, :]
-                elif len(variable.shape) == 2:
-                    var_image = variable[:, :]
-                else:
-                    raise TypeError("unexpected shape for variable '%s'" % var_name)
-                var_image = self.transform_source_image(var_image)
-                if self._resampling_order == 'space_first':
-                    var_image = gtr.resample_2d(var_image,
-                                                self.cube_config.grid_width,
-                                                self.cube_config.grid_height,
-                                                ds_method=self._get_ds_method(var_attributes),
-                                                us_method=self._get_us_method(var_attributes),
-                                                fill_value=var_attributes.get('fill_value', np.nan))
-                if var_image.shape[1] / var_image.shape[0] != 2.0:
-                    print("Warning: wrong size ratio of image in '%s'. Expected 2, got %f" % (
-                        file, var_image.shape[1] / var_image.shape[0]))
-                source_var_images[var_image_index] = var_image
-                source_weights[var_image_index] = index_to_weight[i]
-                var_image_index += 1
-            if len(new_indices) > 1:
-                # Temporal aggregation
-                var_image = aggregate_images(source_var_images, weights=source_weights)
-            else:
-                # Temporal aggregation not required
-                var_image = source_var_images[0]
-            # Spatial resampling
-            if self._resampling_order == 'time_first':
-                var_image = gtr.resample_2d(var_image,
-                                            self.cube_config.grid_width,
-                                            self.cube_config.grid_height,
-                                            ds_method=self._get_ds_method(var_attributes),
-                                            us_method=self._get_us_method(var_attributes),
-                                            fill_value=var_attributes.get('fill_value', np.nan))
-            target_var_images[var_name] = var_image
-
-        return target_var_images
-
-    def _get_us_method(self, var_attributes):
-        return gtr.__dict__['US_' + var_attributes.get('us_method', 'NEAREST')]
-
-    def _get_ds_method(self, var_attributes):
-        return gtr.__dict__['DS_' + var_attributes.get('ds_method', 'MEAN')]
-
-    # todo (nf 20160512) - move one class up and let it return a modified index_to_weight,
-    # call in compute_variable_images()
-
-=======
->>>>>>> 2681b8b5
     def transform_source_image(self, source_image):
         """
         Returns the source image. Override to implement transformations if needed.
